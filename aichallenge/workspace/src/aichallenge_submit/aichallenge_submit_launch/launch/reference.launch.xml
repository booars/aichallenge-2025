<?xml version="1.0" encoding="UTF-8"?>
<launch>
  <!-- Essential parameters -->
  <arg name="vehicle_id" default="$(env VEHICLE_ID default)" description="vehicle specific ID"/>
  <arg name="simulation" description="used for sensor kit param"/>
  <arg name="use_sim_time"/>
  <arg name="map_path" default="$(find-pkg-share aichallenge_submit_launch)/map"/>
  <arg name="vehicle_model" default="racing_kart"  description="vehicle model name"/>
  <arg name="sensor_model" default="racing_kart_sensor_kit" description="sensor model name"/>
  <!-- Optional parameters -->
  <!-- Map -->
  <arg name="lanelet2_map_file" default="lanelet2_map.osm" description="lanelet2 map file name"/>
  <arg name="pointcloud_map_file" default="pointcloud_map.pcd" description="pointcloud map file name"/>

  <!-- Vehicle -->
  <arg name="launch_vehicle_interface" default="false"/>
  <log message="echo launch param use_sim_time: $(var use_sim_time) launch_vehicle_interface: $(var launch_vehicle_interface) sensor_model: $(var sensor_model)"/>

  <!-- Global parameters -->
  <group scoped="false">
    <include file="$(find-pkg-share global_parameter_loader)/launch/global_params.launch.py">
      <arg name="use_sim_time" value="$(var use_sim_time)"/>
      <arg name="vehicle_model" value="$(var vehicle_model)"/>
    </include>
  </group>

  <group>
    <arg name="model_file" default="$(find-pkg-share tier4_vehicle_launch)/urdf/vehicle.xacro" description="path to the file of model settings (*.xacro)"/>
    <arg name="config_dir" default="$(find-pkg-share racing_kart_sensor_kit_description)/config"/>
    <node name="robot_state_publisher" pkg="robot_state_publisher" exec="robot_state_publisher">
      <param name="robot_description" value="$(command 'xacro $(var model_file) vehicle_model:=$(var vehicle_model) sensor_model:=$(var sensor_model) config_dir:=$(var config_dir) simulation:=$(var simulation)' 'warn')"/>
    </node>
  </group>

  <!-- Sensing -->
  <group>
    <push-ros-namespace namespace="sensing"/>
    <!-- Vehicle Velocity Converter  -->
    <include file="$(find-pkg-share vehicle_velocity_converter)/launch/vehicle_velocity_converter.launch.xml">
      <arg name="input_vehicle_velocity_topic" value="/vehicle/status/velocity_status"/>
      <arg name="output_twist_with_covariance" value="/sensing/vehicle_velocity_converter/twist_with_covariance"/>
      <arg name="config_file" value="$(find-pkg-share aichallenge_submit_launch)/config/vehicle_velocity_converter.param.yaml"/>
    </include>
    <group>
      <push-ros-namespace namespace="imu"/>
      <arg name="imu_corrector_param_file" default="$(find-pkg-share imu_corrector)/config/imu_corrector.param.yaml"/>
      <include file="$(find-pkg-share imu_corrector)/launch/imu_corrector.launch.xml">
        <arg name="input_topic" value="imu_raw"/>
        <arg name="output_topic" value="imu_data"/>
        <arg name="param_file" value="$(var imu_corrector_param_file)"/>
      </include>
    </group>
    <group>
      <push-ros-namespace namespace="gnss"/>
      <include file="$(find-pkg-share racing_kart_gnss_poser)/launch/gnss_poser.launch.xml">
        <arg name="input_topic_fix" value="nav_sat_fix"/>
        <arg name="output_topic_gnss_pose" value="pose"/>
        <arg name="output_topic_gnss_fixed" value="gnss_fixed"/>
        <arg name="output_topic_gnss_pose_cov" value="pose_with_covariance"/>
      </include>
    </group>
  </group>

    <!-- Localization -->
  <let name="pose_additional_delay_var" value="0.3" />
  <group>
    <push-ros-namespace namespace="localization"/>
    <include file="$(find-pkg-share gyro_odometer)/launch/gyro_odometer.launch.xml">
      <arg name="input_vehicle_twist_with_covariance_topic" value="/sensing/vehicle_velocity_converter/twist_with_covariance"/>
      <arg name="input_imu_topic" value="/sensing/imu/imu_data"/>
      <arg name="output_twist_with_covariance_topic" value="/localization/twist_estimator/twist_with_covariance"/>
      <arg name="output_twist_with_covariance_raw_topic" value="/localization/twist_estimator/twist_with_covariance_raw"/>
    </include>

    <node pkg="imu_gnss_poser" exec="imu_gnss_poser_node" name="imu_gnss_poser" output="screen"/>

    <include file="$(find-pkg-share ekf_localizer)/launch/ekf_localizer.launch.xml">
      <arg name="enable_yaw_bias_estimation" value="false"/>
      <arg name="tf_rate" value="30.0"/>
      <arg name="twist_smoothing_steps" value="1"/>
      <arg name="pose_smoothing_steps" value="1"/>
      <arg name="input_initial_pose_name" value="/localization/initial_pose3d"/>
      <arg name="input_pose_with_cov_name" value="/localization/imu_gnss_poser/pose_with_covariance"/>
      <arg name="input_twist_with_cov_name" value="/localization/twist_estimator/twist_with_covariance"/>
      <arg name="output_odom_name" value="kinematic_state"/>
      <arg name="output_pose_name" value="pose"/>
      <arg name="output_pose_with_covariance_name" value="/localization/pose_with_covariance"/>
      <arg name="output_biased_pose_name" value="biased_pose"/>
      <arg name="output_biased_pose_with_covariance_name" value="biased_pose_with_covariance"/>
      <arg name="output_twist_name" value="twist"/>
      <arg name="output_twist_with_covariance_name" value="twist_with_covariance"/>
      <arg name="proc_stddev_vx_c" value="10.0"/>
      <arg name="proc_stddev_wz_c" value="5.0"/>
      <arg name="pose_additional_delay" value="$(var pose_additional_delay_var)"/>
      <arg name="extend_state_step" value="100"/>
    </include>

    <!-- twist2accel -->
    <group>
      <node pkg="twist2accel" exec="twist2accel" name="twist2accel" output="screen">
        <param name="accel_lowpass_gain" value="0.9"/>
        <param name="use_odom" value="true"/>
        <remap from="input/odom" to="/localization/kinematic_state"/>
        <remap from="input/twist" to="/localization/twist_estimator/twist_with_covariance"/>
        <remap from="output/accel" to="/localization/acceleration"/>
      </node>
    </group>

  </group>

  <!-- Planning -->
<<<<<<< HEAD
  <group>
    <push-ros-namespace namespace="planning"/>

    <!-- scenario_planning -->
    <group>
      <push-ros-namespace namespace="scenario_planning"/>

      <!-- Customizable -->
      <node pkg="simple_trajectory_generator" exec="simple_trajectory_generator_node" name="simple_trajectory_generator" output="screen">
            <param name="csv_path" value="$(find-pkg-share simple_trajectory_generator)/data/raceline_awsim_30km_from_garage.csv"/>
            <param name="z" value="6.5"/>
      </node>
      
    </group>
  </group>

  <!-- Pure Pursuit -->
  <let name="steering_tire_angle_gain_var" value="1.50" if="$(var simulation)"/>
=======
  <!-- オフライン最適化した経路から車両周辺の経路を抜き出して与えるノード -->
  <node pkg="path_to_trajectory" exec="csv_to_trajectory_node" name="csv_to_trajectory" output="screen">
    <!-- <param name="csv_file_path" value="$(find-pkg-share aichallenge_submit_launch)/map/csv/traj_race_cl.csv"/> -->
    <param name="csv_file_path" value="$(find-pkg-share aichallenge_submit_launch)/map/csv/optimized_trajectory.csv"/>
    <!-- csvから読み込んだ速度に掛ける係数 -->
    <param name="velocity_coef" value="1.0"/>
    <!-- 車両前方のtrajectoryの長さ -->
    <param name="trajectory_length" value="150.0"/>
    <!-- 車両後方のtrajectoryの長さ -->
    <param name="trajectory_rear_length" value="20.0"/>
    <!-- trajectoryの間隔 -->
    <param name="trajectory_margin" value="2.0"/>
    <!-- pose.position.zの値 -->
    <param name="z_position" value="6.2"/>
    <remap from="output" to="/planning/scenario_planning/trajectory"/>
    <remap from="in_odom" to="/localization/kinematic_state"/>
  </node>

  <!-- Pure Pursuit -->
  <let name="steering_tire_angle_gain_var" value="1.3" if="$(var simulation)"/>
>>>>>>> a63f589a
  <let name="steering_tire_angle_gain_var" value="1.639" unless="$(var simulation)"/>

  <node pkg="simple_pure_pursuit" exec="simple_pure_pursuit" name="simple_pure_pursuit_node" output="screen">
    <param name="use_external_target_vel" value="false"/>
    <param name="external_target_vel" value="10.0"/>
    <param name="lookahead_gain" value="0.4"/>
    <param name="lookahead_min_distance" value="1.5"/>
    <param name="speed_proportional_gain" value="10.0"/>
    <param name="steering_tire_angle_gain" value="$(var steering_tire_angle_gain_var)"/>
    <param name="start_boost_distance" value="35.0"/>
    <param name="start_boost_speed" value="40.0"/>
    <param name="start_boost_acceleration" value="20.0"/>

    <remap from="input/kinematics" to="/localization/kinematic_state"/>
    <remap from="input/trajectory" to="/planning/scenario_planning/trajectory"/>
    <remap from="output/control_cmd" to="/awsim/control_cmd"/>
  </node>

  <!-- Map -->
  <group>
    <push-ros-namespace namespace="map"/>

    <!-- map_container -->
    <node_container pkg="rclcpp_components" exec="component_container" name="map_container" namespace="">

      <!-- map_loader::Lanelet2MapLoaderNode -->
      <composable_node pkg="map_loader" plugin="Lanelet2MapLoaderNode" name="lanelet2_map_loader" namespace="">
        <remap from="output/lanelet2_map" to="vector_map" />
        <param name="lanelet2_map_path" value="$(var map_path)/$(var lanelet2_map_file)" />
        <param from="$(find-pkg-share aichallenge_submit_launch)/config/map/lanelet2_map_loader.param.yaml" />
        <extra_arg name="use_intra_process_comms" value="false" />
      </composable_node>

      <!-- map_loader::Lanelet2MapVisualizationNode -->
      <composable_node pkg="map_loader" plugin="Lanelet2MapVisualizationNode" name="lanelet2_map_visualization" namespace="">
        <remap from="input/lanelet2_map" to="vector_map" />
        <remap from="output/lanelet2_map_marker" to="vector_map_marker" />
        <param name="lanelet2_map_path" value="$(var map_path)/$(var lanelet2_map_file)" />
        <param from="$(find-pkg-share aichallenge_submit_launch)/config/map/lanelet2_map_loader.param.yaml" />
        <extra_arg name="use_intra_process_comms" value="false" />
      </composable_node>

      <!-- map_tf_generator::VectorMapTFGeneratorNode -->
      <composable_node pkg="map_tf_generator" plugin="VectorMapTFGeneratorNode" name="vector_map_tf_generator" namespace="">
        <param name="map_frame" value="map" />
        <param name="viewer_frame" value="viewer" />
        <extra_arg name="use_intra_process_comms" value="false" />
      </composable_node>

    </node_container>

  </group> <!-- map -->

  <!-- vehicle -->
  <group if="$(var launch_vehicle_interface)">
    <include file="$(find-pkg-share raw_vehicle_cmd_converter)/launch/raw_vehicle_converter.launch.xml">
      <arg name="converter_param_path" value="$(find-pkg-share aichallenge_submit_launch)/config/converter.param.yaml"/>
      <arg name="csv_path_accel_map" value="$(find-pkg-share aichallenge_submit_launch)/data/accel_map.csv"/>
      <arg name="csv_path_brake_map" value="$(find-pkg-share aichallenge_submit_launch)/data/brake_map.csv"/>

      <arg name="max_throttle" value="1.0"/>
      <arg name="max_brake" value="1.0"/>
      <arg name="convert_accel_cmd" value="true"/>
      <arg name="convert_brake_cmd" value="true"/>
      <arg name="convert_steer_cmd" value="false"/>

      <arg name="input_control_cmd" value="/control/command/control_cmd"/>
      <arg name="input_odometry" value="/localization/kinematic_state"/>
      <arg name="input_steering" value="/vehicle/status/steering_status"/>
      <arg name="output_actuation_cmd" value="/control/command/actuation_cmd"/>
    </include>
  </group>

</launch><|MERGE_RESOLUTION|>--- conflicted
+++ resolved
@@ -109,26 +109,6 @@
   </group>
 
   <!-- Planning -->
-<<<<<<< HEAD
-  <group>
-    <push-ros-namespace namespace="planning"/>
-
-    <!-- scenario_planning -->
-    <group>
-      <push-ros-namespace namespace="scenario_planning"/>
-
-      <!-- Customizable -->
-      <node pkg="simple_trajectory_generator" exec="simple_trajectory_generator_node" name="simple_trajectory_generator" output="screen">
-            <param name="csv_path" value="$(find-pkg-share simple_trajectory_generator)/data/raceline_awsim_30km_from_garage.csv"/>
-            <param name="z" value="6.5"/>
-      </node>
-      
-    </group>
-  </group>
-
-  <!-- Pure Pursuit -->
-  <let name="steering_tire_angle_gain_var" value="1.50" if="$(var simulation)"/>
-=======
   <!-- オフライン最適化した経路から車両周辺の経路を抜き出して与えるノード -->
   <node pkg="path_to_trajectory" exec="csv_to_trajectory_node" name="csv_to_trajectory" output="screen">
     <!-- <param name="csv_file_path" value="$(find-pkg-share aichallenge_submit_launch)/map/csv/traj_race_cl.csv"/> -->
@@ -149,7 +129,6 @@
 
   <!-- Pure Pursuit -->
   <let name="steering_tire_angle_gain_var" value="1.3" if="$(var simulation)"/>
->>>>>>> a63f589a
   <let name="steering_tire_angle_gain_var" value="1.639" unless="$(var simulation)"/>
 
   <node pkg="simple_pure_pursuit" exec="simple_pure_pursuit" name="simple_pure_pursuit_node" output="screen">
