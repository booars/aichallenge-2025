#include "simple_pure_pursuit/simple_pure_pursuit.hpp"

#include <motion_utils/motion_utils.hpp>
#include <tier4_autoware_utils/tier4_autoware_utils.hpp>

#include <tf2/utils.h>

#include <algorithm>

namespace simple_pure_pursuit
{

using motion_utils::findNearestIndex;
using tier4_autoware_utils::calcLateralDeviation;
using tier4_autoware_utils::calcYawDeviation;

SimplePurePursuit::SimplePurePursuit()
: Node("simple_pure_pursuit"),
  // initialize parameters
  wheel_base_(declare_parameter<float>("wheel_base", 2.14)),
  lookahead_gain_(declare_parameter<float>("lookahead_gain", 1.0)),
  lookahead_min_distance_(declare_parameter<float>("lookahead_min_distance", 1.0)),
  speed_proportional_gain_(declare_parameter<float>("speed_proportional_gain", 1.0)),
  use_external_target_vel_(declare_parameter<bool>("use_external_target_vel", false)),
  external_target_vel_(declare_parameter<float>("external_target_vel", 0.0)),
  steering_tire_angle_gain_(declare_parameter<float>("steering_tire_angle_gain", 1.0)),
  start_boost_distance_(declare_parameter<double>("start_boost_distance", 0.0)),
  start_boost_speed_(declare_parameter<double>("start_boost_speed", 0.0)),
  start_boost_acceleration_(declare_parameter<double>("start_boost_acceleration", 0.0))
{
  pub_cmd_ = create_publisher<AckermannControlCommand>("output/control_cmd", 1);
  pub_raw_cmd_ = create_publisher<AckermannControlCommand>("output/raw_control_cmd", 1);
  pub_lookahead_point_ = create_publisher<PointStamped>("/control/debug/lookahead_point", 1);

  const auto bv_qos = rclcpp::QoS(rclcpp::KeepLast(1)).durability_volatile().best_effort();
  sub_kinematics_ = create_subscription<Odometry>(
    "input/kinematics", bv_qos, [this](const Odometry::SharedPtr msg) { odometry_ = msg; });
  sub_trajectory_ = create_subscription<Trajectory>(
    "input/trajectory", bv_qos, [this](const Trajectory::SharedPtr msg) { trajectory_ = msg; });

  using namespace std::literals::chrono_literals;
  timer_ =
    rclcpp::create_timer(this, get_clock(), 10ms, std::bind(&SimplePurePursuit::onTimer, this));
}

AckermannControlCommand zeroAckermannControlCommand(rclcpp::Time stamp)
{
  AckermannControlCommand cmd;
  cmd.stamp = stamp;
  cmd.longitudinal.stamp = stamp;
  cmd.longitudinal.speed = 0.0;
  cmd.longitudinal.acceleration = 0.0;
  cmd.lateral.stamp = stamp;
  cmd.lateral.steering_tire_angle = 0.0;
  return cmd;
}

void SimplePurePursuit::onTimer()
{
  // check data
  if (!subscribeMessageAvailable()) {
    return;
  }

  size_t closet_traj_point_idx =
    findNearestIndex(trajectory_->points, odometry_->pose.pose.position);

  // publish zero command
  AckermannControlCommand cmd = zeroAckermannControlCommand(get_clock()->now());

<<<<<<< HEAD
  // get closest trajectory point from current position
  TrajectoryPoint closet_traj_point = trajectory_->points.at(closet_traj_point_idx);

  // calc longitudinal speed and acceleration
  double target_longitudinal_vel =
    use_external_target_vel_ ? external_target_vel_ : closet_traj_point.longitudinal_velocity_mps;
  double current_longitudinal_vel = odometry_->twist.twist.linear.x;

  cmd.longitudinal.speed = target_longitudinal_vel;
  cmd.longitudinal.acceleration =
    speed_proportional_gain_ * (target_longitudinal_vel - current_longitudinal_vel);

  // calc lateral control
  //// calc lookahead distance
  double lookahead_distance = lookahead_gain_ * target_longitudinal_vel + lookahead_min_distance_;
  //// calc center coordinate of rear wheel
  double rear_x = odometry_->pose.pose.position.x -
                  wheel_base_ / 2.0 * std::cos(odometry_->pose.pose.orientation.z);
  double rear_y = odometry_->pose.pose.position.y -
                  wheel_base_ / 2.0 * std::sin(odometry_->pose.pose.orientation.z);
  //// search lookahead point
  auto lookahead_point_itr = std::find_if(
    trajectory_->points.begin() + closet_traj_point_idx, trajectory_->points.end(),
    [&](const TrajectoryPoint & point) {
      return std::hypot(point.pose.position.x - rear_x, point.pose.position.y - rear_y) >=
             lookahead_distance;
    });
  double lookahead_point_x = lookahead_point_itr->pose.position.x;
  double lookahead_point_y = lookahead_point_itr->pose.position.y;

  geometry_msgs::msg::PointStamped lookahead_point_msg;
  lookahead_point_msg.header.stamp = get_clock()->now();
  lookahead_point_msg.header.frame_id = "map";
  lookahead_point_msg.point.x = lookahead_point_x;
  lookahead_point_msg.point.y = lookahead_point_y;
  lookahead_point_msg.point.z = closet_traj_point.pose.position.z;
  pub_lookahead_point_->publish(lookahead_point_msg);

  // calc steering angle for lateral control
  double alpha = std::atan2(lookahead_point_y - rear_y, lookahead_point_x - rear_x) -
                 tf2::getYaw(odometry_->pose.pose.orientation);
  cmd.lateral.steering_tire_angle =
    steering_tire_angle_gain_ * std::atan2(2.0 * wheel_base_ * std::sin(alpha), lookahead_distance);

=======
  if (
    (closet_traj_point_idx == trajectory_->points.size() - 1) ||
    (trajectory_->points.size() <= 2)) {
    cmd.longitudinal.speed = 0.0;
    cmd.longitudinal.acceleration = -10.0;
    RCLCPP_INFO_THROTTLE(get_logger(), *get_clock(), 1000 /*ms*/, "reached to the goal");
  } else {
    // get closest trajectory point from current position
    TrajectoryPoint closet_traj_point = trajectory_->points.at(closet_traj_point_idx);

    // calc longitudinal speed and acceleration
    double target_longitudinal_vel =
      use_external_target_vel_ ? external_target_vel_ : closet_traj_point.longitudinal_velocity_mps;
    double current_longitudinal_vel = odometry_->twist.twist.linear.x;

    cmd.longitudinal.speed = target_longitudinal_vel;
    cmd.longitudinal.acceleration =
      speed_proportional_gain_ * (target_longitudinal_vel - current_longitudinal_vel);

    // calc lateral control
    //// calc lookahead distance
    double lookahead_distance = lookahead_gain_ * target_longitudinal_vel + lookahead_min_distance_;
    //// calc center coordinate of rear wheel
    double rear_x = odometry_->pose.pose.position.x -
                    wheel_base_ / 2.0 * std::cos(odometry_->pose.pose.orientation.z);
    double rear_y = odometry_->pose.pose.position.y -
                    wheel_base_ / 2.0 * std::sin(odometry_->pose.pose.orientation.z);
    //// search lookahead point
    auto lookahead_point_itr = std::find_if(
      trajectory_->points.begin() + closet_traj_point_idx, trajectory_->points.end(),
      [&](const TrajectoryPoint & point) {
        return std::hypot(point.pose.position.x - rear_x, point.pose.position.y - rear_y) >=
               lookahead_distance;
      });
    if (lookahead_point_itr == trajectory_->points.end()) {
      lookahead_point_itr = trajectory_->points.end() - 1;
    }
    double lookahead_point_x = lookahead_point_itr->pose.position.x;
    double lookahead_point_y = lookahead_point_itr->pose.position.y;

    geometry_msgs::msg::PointStamped lookahead_point_msg;
    lookahead_point_msg.header.stamp = get_clock()->now();
    lookahead_point_msg.header.frame_id = "map";
    lookahead_point_msg.point.x = lookahead_point_x;
    lookahead_point_msg.point.y = lookahead_point_y;
    lookahead_point_msg.point.z = closet_traj_point.pose.position.z;
    pub_lookahead_point_->publish(lookahead_point_msg);

    // calc steering angle for lateral control
    double alpha = std::atan2(lookahead_point_y - rear_y, lookahead_point_x - rear_x) -
                   tf2::getYaw(odometry_->pose.pose.orientation);
    cmd.lateral.steering_tire_angle =
      steering_tire_angle_gain_ * std::atan2(2.0 * wheel_base_ * std::sin(alpha), lookahead_distance);
  }
  if(calculateOdomDistance() < start_boost_distance_){
    cmd.longitudinal.speed = start_boost_speed_;
    cmd.longitudinal.acceleration = start_boost_acceleration_;
    cmd.lateral.steering_tire_angle = 0.0;
  }
>>>>>>> a63f589a
  pub_cmd_->publish(cmd);
  cmd.lateral.steering_tire_angle /=  steering_tire_angle_gain_;
  pub_raw_cmd_->publish(cmd);
}

bool SimplePurePursuit::subscribeMessageAvailable()
{
  if (!odometry_) {
    RCLCPP_INFO_THROTTLE(get_logger(), *get_clock(), 1000 /*ms*/, "odometry is not available");
    return false;
  }
  if (!trajectory_) {
    RCLCPP_INFO_THROTTLE(get_logger(), *get_clock(), 1000 /*ms*/, "trajectory is not available");
    return false;
  }
  if (trajectory_->points.empty()) {
      RCLCPP_INFO_THROTTLE(get_logger(), *get_clock(), 1000 /*ms*/,  "trajectory points is empty");
      return false;
    }
  return true;
}

double SimplePurePursuit::calculateOdomDistance() {
  static double prev_x = 0.0;
  static double prev_y = 0.0;
  static bool is_first = true;
  static double total_distance = 0.0;

  double x = odometry_->pose.pose.position.x;
  double y = odometry_->pose.pose.position.y;

  if (is_first) {
    prev_x = x;
    prev_y = y;
    is_first = false;
    return 0.0;
  }

  double dist = std::hypot(x - prev_x, y - prev_y);
  total_distance += dist;
  prev_x = x;
  prev_y = y;
  return total_distance;
}
}  // namespace simple_pure_pursuit

int main(int argc, char const * argv[])
{
  rclcpp::init(argc, argv);
  rclcpp::spin(std::make_shared<simple_pure_pursuit::SimplePurePursuit>());
  rclcpp::shutdown();
  return 0;
}<|MERGE_RESOLUTION|>--- conflicted
+++ resolved
@@ -68,52 +68,7 @@
   // publish zero command
   AckermannControlCommand cmd = zeroAckermannControlCommand(get_clock()->now());
 
-<<<<<<< HEAD
-  // get closest trajectory point from current position
-  TrajectoryPoint closet_traj_point = trajectory_->points.at(closet_traj_point_idx);
 
-  // calc longitudinal speed and acceleration
-  double target_longitudinal_vel =
-    use_external_target_vel_ ? external_target_vel_ : closet_traj_point.longitudinal_velocity_mps;
-  double current_longitudinal_vel = odometry_->twist.twist.linear.x;
-
-  cmd.longitudinal.speed = target_longitudinal_vel;
-  cmd.longitudinal.acceleration =
-    speed_proportional_gain_ * (target_longitudinal_vel - current_longitudinal_vel);
-
-  // calc lateral control
-  //// calc lookahead distance
-  double lookahead_distance = lookahead_gain_ * target_longitudinal_vel + lookahead_min_distance_;
-  //// calc center coordinate of rear wheel
-  double rear_x = odometry_->pose.pose.position.x -
-                  wheel_base_ / 2.0 * std::cos(odometry_->pose.pose.orientation.z);
-  double rear_y = odometry_->pose.pose.position.y -
-                  wheel_base_ / 2.0 * std::sin(odometry_->pose.pose.orientation.z);
-  //// search lookahead point
-  auto lookahead_point_itr = std::find_if(
-    trajectory_->points.begin() + closet_traj_point_idx, trajectory_->points.end(),
-    [&](const TrajectoryPoint & point) {
-      return std::hypot(point.pose.position.x - rear_x, point.pose.position.y - rear_y) >=
-             lookahead_distance;
-    });
-  double lookahead_point_x = lookahead_point_itr->pose.position.x;
-  double lookahead_point_y = lookahead_point_itr->pose.position.y;
-
-  geometry_msgs::msg::PointStamped lookahead_point_msg;
-  lookahead_point_msg.header.stamp = get_clock()->now();
-  lookahead_point_msg.header.frame_id = "map";
-  lookahead_point_msg.point.x = lookahead_point_x;
-  lookahead_point_msg.point.y = lookahead_point_y;
-  lookahead_point_msg.point.z = closet_traj_point.pose.position.z;
-  pub_lookahead_point_->publish(lookahead_point_msg);
-
-  // calc steering angle for lateral control
-  double alpha = std::atan2(lookahead_point_y - rear_y, lookahead_point_x - rear_x) -
-                 tf2::getYaw(odometry_->pose.pose.orientation);
-  cmd.lateral.steering_tire_angle =
-    steering_tire_angle_gain_ * std::atan2(2.0 * wheel_base_ * std::sin(alpha), lookahead_distance);
-
-=======
   if (
     (closet_traj_point_idx == trajectory_->points.size() - 1) ||
     (trajectory_->points.size() <= 2)) {
@@ -173,7 +128,6 @@
     cmd.longitudinal.acceleration = start_boost_acceleration_;
     cmd.lateral.steering_tire_angle = 0.0;
   }
->>>>>>> a63f589a
   pub_cmd_->publish(cmd);
   cmd.lateral.steering_tire_angle /=  steering_tire_angle_gain_;
   pub_raw_cmd_->publish(cmd);
